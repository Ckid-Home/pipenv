--- conflicted
+++ resolved
@@ -32,11 +32,7 @@
 from .utils import (
     convert_deps_from_pip, convert_deps_to_pip, is_required_version,
     proper_case, pep423_name, split_vcs, resolve_deps, shellquote, is_vcs,
-<<<<<<< HEAD
-    python_version, suggest_package, find_windows_executable
-=======
-    python_version, suggest_package, is_file
->>>>>>> dc1e55af
+    python_version, suggest_package, find_windows_executable, is_file
 )
 from .__version__ import __version__
 from . import pep508checker, progress
