--- conflicted
+++ resolved
@@ -87,7 +87,6 @@
     return parsed
 
 
-<<<<<<< HEAD
 class Entry(object):
     """A resolved entry from a resolver run"""
 
@@ -447,10 +446,6 @@
     return new_results
 
 
-def _main(pre, clear, verbose, system, requirements_dir, dev, packages):
-    os.environ["PIP_PYTHON_VERSION"] = ".".join([str(s) for s in sys.version_info[:3]])
-    os.environ["PIP_PYTHON_PATH"] = str(sys.executable)
-=======
 def parse_packages(packages, pre, clear, system, requirements_dir=None):
     from pipenv.vendor.requirementslib.models.requirements import Requirement
     from pipenv.vendor.vistir.contextmanagers import cd, temp_path
@@ -480,7 +475,6 @@
         print(json.dumps(parsed_packages))
     else:
         print(json.dumps([]))
->>>>>>> bfdb9aed
 
 
 def resolve_packages(pre, clear, verbose, system, requirements_dir, packages):
@@ -490,9 +484,6 @@
         if "PIPENV_PYPI_MIRROR" in os.environ
         else None
     )
-    # os.environ["PIP_NO_BUILD_ISOLATION"] = "1"
-    # os.environ["PIP_NO_USE_PEP517"] = "1"
-    # os.environ["PIP_NO_DEPS"] = "1"
 
     def resolve(packages, pre, project, sources, clear, system, requirements_dir=None):
         return resolve_deps(
@@ -512,7 +503,6 @@
         if pypi_mirror_source
         else project.pipfile_sources
     )
-<<<<<<< HEAD
     keep_outdated = os.environ.get("PIPENV_KEEP_OUTDATED", False)
     results, resolver = resolve(
         packages,
@@ -525,10 +515,6 @@
     )
     if keep_outdated:
         results = clean_outdated(results, resolver, project)
-=======
-    results = resolve(packages, pre=pre, project=project, sources=sources, clear=clear,
-                      system=system, requirements_dir=requirements_dir)
->>>>>>> bfdb9aed
     print("RESULTS:")
     if results:
         print(json.dumps(results))
@@ -574,11 +560,7 @@
     os.environ["PYTHONIOENCODING"] = str("utf-8")
     parsed = handle_parsed_args(parsed)
     _main(parsed.pre, parsed.clear, parsed.verbose, parsed.system,
-<<<<<<< HEAD
-          parsed.requirements_dir, parsed.dev, parsed.packages)
-=======
           parsed.requirements_dir, parsed.packages, parse_only=parsed.parse_only)
->>>>>>> bfdb9aed
 
 
 if __name__ == "__main__":
